[package]
name = "llm_runner"
<<<<<<< HEAD
version = "0.2.2"
=======
version = "0.2.3"
>>>>>>> d8ec6ce1
edition = "2021"

[lib]
crate-type = ["cdylib", "rlib"]

[dependencies]
pyo3 = { version = "0.23.3", features = ["extension-module"] }
serde = { version = "1.0", features = ["derive"] }
serde_json = "1.0"
reqwest = { version = "0.12.9", features = ["json", "stream"] }
tokio = { version = "1", features = ["full"] }
once_cell = "1.20"
futures-util = "0.3"
strum = "0.26"
strum_macros = "0.26"
anyhow = "1.0"
fern = "0.7"
log = "0.4"
eventsource-stream = "0.2"
regex = "1.11"

[target.'cfg(target_os = "linux")'.dependencies]
openssl = { version = "0.10", features = ["vendored"] }

[dev-dependencies]
wiremock = "0.5"
tempfile = "3.4"

[features]
extension-module = ["pyo3/extension-module"]
default = ["extension-module"]

[profile.dev]
debug = true<|MERGE_RESOLUTION|>--- conflicted
+++ resolved
@@ -1,10 +1,6 @@
 [package]
 name = "llm_runner"
-<<<<<<< HEAD
-version = "0.2.2"
-=======
 version = "0.2.3"
->>>>>>> d8ec6ce1
 edition = "2021"
 
 [lib]
